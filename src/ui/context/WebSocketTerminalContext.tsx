--- conflicted
+++ resolved
@@ -163,17 +163,11 @@
         setSessionId(newSessionId);
         sessionIdRef.current = newSessionId;
         
-<<<<<<< HEAD
-        // Connect to the new session
-        const connectionManager = getSocketConnectionManager();
-        connectionManager.joinSession(newSessionId);
-=======
         // Always use the connection manager directly to ensure the session is joined
         // This is more reliable than using the hook-based connectToSession
         const connectionManager = getSocketConnectionManager();
         connectionManager.joinSession(newSessionId);
         console.log(`[WebSocketTerminalContext] Requested connection join for session: ${newSessionId}`);
->>>>>>> 607c1401
         
         // Update URL to include session ID without page reload
         window.history.pushState({}, '', `/sessions/${newSessionId}`);
@@ -279,13 +273,9 @@
     
     // Only create session if we don't have one
     if (!initialSessionId && !sessionId) {
-<<<<<<< HEAD
-=======
-      
       // Add retry logic with backoff
       let retryAttempt = 0;
       const maxRetries = 3;
->>>>>>> 607c1401
       let isMounted = true; // Track component mount state
       
       const createNewSession = async () => {
@@ -323,8 +313,6 @@
           
           if (newSessionId && isMounted) {
             console.log(`[WebSocketTerminalContext] Successfully created session: ${newSessionId}`);
-<<<<<<< HEAD
-=======
             
             // Store the sessionId in sessionStorage for permission handling
             sessionStorage.setItem('currentSessionId', newSessionId);
@@ -332,7 +320,6 @@
             
             // Only mark as initialized after successful session creation
             isInitializedRef.current = true;
->>>>>>> 607c1401
           } else if (isMounted) {
             console.error('[WebSocketTerminalContext] No session ID returned');
             addErrorMessage('Failed to create session. Please refresh the page to try again.');
